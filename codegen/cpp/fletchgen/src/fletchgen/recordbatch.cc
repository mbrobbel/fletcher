// Copyright 2018 Delft University of Technology
//
// Licensed under the Apache License, Version 2.0 (the "License");
// you may not use this file except in compliance with the License.
// You may obtain a copy of the License at
//
//     http://www.apache.org/licenses/LICENSE-2.0
//
// Unless required by applicable law or agreed to in writing, software
// distributed under the License is distributed on an "AS IS" BASIS,
// WITHOUT WARRANTIES OR CONDITIONS OF ANY KIND, either express or implied.
// See the License for the specific language governing permissions and
// limitations under the License.

#include "fletchgen/recordbatch.h"

#include <cerata/api.h>
#include <memory>
#include <deque>

#include "fletchgen/array.h"
#include "fletchgen/bus.h"
#include "fletchgen/schema.h"

namespace fletchgen {

using cerata::Instance;
using cerata::Component;
using cerata::Port;
using cerata::Literal;
using cerata::intl;

RecordBatch::RecordBatch(const std::shared_ptr<FletcherSchema> &fletcher_schema)
    : Component(fletcher_schema->name()), fletcher_schema_(fletcher_schema) {
  // Get Arrow Schema
  auto as = fletcher_schema_->arrow_schema();
  // Add default port nodes
  AddObject(Port::Make("bcd", cr(), Port::Dir::IN, bus_cd()));
  AddObject(Port::Make("kcd", cr(), Port::Dir::IN, kernel_cd()));
  AddObject(bus_addr_width());
  // Add and connect all array readers and resulting ports
  AddArrays(fletcher_schema);
}

void RecordBatch::AddArrays(const std::shared_ptr<FletcherSchema> &fletcher_schema) {
  // Iterate over all fields and add ArrayReader/Writer data and control ports.
  for (const auto &field : fletcher_schema->arrow_schema()->fields()) {
    // Check if we must ignore the field
    if (fletcher::MustIgnore(*field)) {
      FLETCHER_LOG(DEBUG, "Ignoring field " + field->name());
    } else {
<<<<<<< HEAD
      FLETCHER_LOG(DEBUG, "Instantiating Array " << (fletcher_schema->mode() == Mode::READ ? "Reader" : "Writer")
                                                 << " for schema: " << fletcher_schema->name()
                                                 << " : " << field->name());
=======
      FLETCHER_LOG(DEBUG, "Instantiating Array" << (fletcher_schema.mode() == Mode::READ ? "Reader" : "Writer")
                                                << " for schema: " << fletcher_schema.name()
                                                << " : " << field->name());
      // Generate a warning for Writers as they are still experimental.
      if (fletcher_schema.mode() == Mode::WRITE) {
        FLETCHER_LOG(WARNING, "ArrayWriter implementation is highly experimental. Use with caution! Features that are "
                              "not implemented include:\n"
                              "  - dvalid bit is ignored (so you cannot supply handshakes on the values stream for "
                              "empty lists or use empty handshakes to close streams)\n"
                              "  - lists of primitives (e.g. strings) values stream last signal must signal the last "
                              "value for all lists, not single lists in the Arrow Array).\n"
                              "  - clock domain crossings.");
      }

>>>>>>> 971053b0
      // Convert to and add an Arrow port. We must invert it because it is an output of the RecordBatch.
      auto kernel_arrow_port = FieldPort::MakeArrowPort(fletcher_schema,
                                                        field,
                                                        fletcher_schema->mode(),
                                                        true,
                                                        kernel_cd());
      auto kernel_arrow_type = kernel_arrow_port->type();
      AddObject(kernel_arrow_port);

      // Add a command port for the ArrayReader/Writer
      auto command_port = FieldPort::MakeCommandPort(fletcher_schema, field, true, kernel_cd());
      AddObject(command_port);

      // Add an unlock port for the ArrayReader/Writer
      auto unlock_port = FieldPort::MakeUnlockPort(fletcher_schema, field, kernel_cd());
      AddObject(unlock_port);

      // Instantiate an ArrayReader or Writer
      auto array_inst_unique = ArrayInstance(field->name() + "_inst",
                                             fletcher_schema->mode(),
                                             kernel_arrow_port->data_width(),
                                             ctrl_width(*field),
                                             tag_width(*field));
      auto array_inst = array_inst_unique.get();  // Remember the raw pointer
      array_instances_.push_back(array_inst);
      AddChild(std::move(array_inst_unique));  // Move ownership to this RecordBatchReader/Writer.

      // Generate a configuration string for the ArrayReader
      auto cfg_node = array_inst->GetNode(Node::NodeID::PARAMETER, "CFG");
      cfg_node <<= cerata::strl(GenerateConfigString(*field));  // Set the configuration string for this field

      // Drive the clocks and resets
      Connect(array_inst->port("kcd"), port("kcd"));
      Connect(array_inst->port("bcd"), port("bcd"));

      // Drive the RecordBatch Arrow data port with the ArrayReader/Writer data port, or vice versa
      if (fletcher_schema->mode() == Mode::READ) {
        auto array_data_port = array_inst->port("out");
        auto array_data_type = array_data_port->type();
        // Create a mapper between the Arrow port and the Array data port
        auto mapper = GetStreamTypeMapper(kernel_arrow_type, array_data_type);
        kernel_arrow_type->AddMapper(mapper);
        // Connect the ports
        kernel_arrow_port <<= array_data_port;
      } else {
        auto array_data_port = array_inst->port("in");
        auto array_data_type = array_data_port->type();
        // Create a mapper between the Arrow port and the Array data port
        auto mapper = GetStreamTypeMapper(kernel_arrow_type, array_data_type);
        kernel_arrow_type->AddMapper(mapper);
        // Connect the ports
        array_data_port <<= kernel_arrow_port;
      }

      // Drive the ArrayReader command port from the top-level command port
      array_inst->port("cmd") <<= command_port;
      // Drive the unlock port with the ArrayReader/Writer
      unlock_port <<= array_inst->port("unl");

      // Copy over the ArrayReader/Writer's bus channels
      auto bus = std::dynamic_pointer_cast<BusPort>(array_inst->port("bus")->Copy());
      // Give the new bus port a unique name
      // TODO(johanpel): move the bus renaming to the Mantle level
      bus->SetName(fletcher_schema->name() + "_" + field->name() + "_" + bus->name());
      AddObject(bus);  // Add them to the RecordBatch
      bus_ports_.push_back(bus);  // Remember the port
      bus <<= array_inst->port("bus");  // Connect them to the ArrayReader/Writer
    }
  }
}

std::shared_ptr<FieldPort> RecordBatch::GetArrowPort(const arrow::Field &field) const {
  for (const auto &n : objects_) {
    auto ap = std::dynamic_pointer_cast<FieldPort>(n);
    if (ap != nullptr) {
      if ((ap->function_ == FieldPort::ARROW) && (ap->field_->Equals(field))) {
        return ap;
      }
    }
  }
  throw std::runtime_error("Field " + field.name() + " did not generate an ArrowPort for Core " + name() + ".");
}

std::deque<std::shared_ptr<FieldPort>>
RecordBatch::GetFieldPorts(const std::optional<FieldPort::Function> &function) const {
  std::deque<std::shared_ptr<FieldPort>> result;
  for (const auto &n : objects_) {
    auto ap = std::dynamic_pointer_cast<FieldPort>(n);
    if (ap != nullptr) {
      if ((function && (ap->function_ == *function)) || !function) {
        result.push_back(ap);
      }
    }
  }
  return result;
}

std::shared_ptr<RecordBatch> RecordBatch::Make(const std::shared_ptr<FletcherSchema> &fletcher_schema) {
  auto rb = new RecordBatch(fletcher_schema);
  auto shared_rb = std::shared_ptr<RecordBatch>(rb);
  cerata::default_component_pool()->Add(shared_rb);
  return shared_rb;
}

std::shared_ptr<FieldPort> FieldPort::MakeArrowPort(const std::shared_ptr<FletcherSchema> &fletcher_schema,
                                                    const std::shared_ptr<arrow::Field> &field,
                                                    Mode mode,
                                                    bool invert,
                                                    const std::shared_ptr<ClockDomain> &domain) {
  Dir dir;
  if (invert) {
    dir = Term::Invert(mode2dir(mode));
  } else {
    dir = mode2dir(mode);
  }
  return std::make_shared<FieldPort>(fletcher_schema->name() + "_" + field->name(),
                                     ARROW, field, fletcher_schema, GetStreamType(*field, mode), dir, domain);
}

std::shared_ptr<FieldPort> FieldPort::MakeCommandPort(const std::shared_ptr<FletcherSchema> &fletcher_schema,
                                                      const std::shared_ptr<arrow::Field> &field,
                                                      bool ctrl,
                                                      const std::shared_ptr<ClockDomain> &domain) {
  std::shared_ptr<cerata::Type> type;
  if (ctrl) {
    type = cmd(tag_width(*field), ctrl_width(*field));
  } else {
    type = cmd(tag_width(*field));
  }
  return std::make_shared<FieldPort>(fletcher_schema->name() + "_" + field->name() + "_cmd",
                                     COMMAND,
                                     field,
                                     fletcher_schema,
                                     type,
                                     Dir::IN,
                                     domain);
}

std::shared_ptr<FieldPort> FieldPort::MakeUnlockPort(const std::shared_ptr<FletcherSchema> &fletcher_schema,
                                                     const std::shared_ptr<arrow::Field> &field,
                                                     const std::shared_ptr<ClockDomain> &domain) {
  return std::make_shared<FieldPort>(fletcher_schema->name() + "_" + field->name() + "_unl",
                                     UNLOCK,
                                     field,
                                     fletcher_schema,
                                     unlock(tag_width(*field)),
                                     Dir::OUT,
                                     domain);
}

std::shared_ptr<Node> FieldPort::data_width() {
  std::shared_ptr<Node> width = intl(0);
  // Flatten the type
  auto flat_type = Flatten(type());
  for (const auto &ft : flat_type) {
    if (ft.type_->meta.count("array_data") > 0) {
      if (ft.type_->width()) {
        width = width + ft.type_->width().value();
      }
    }
  }
  return width;
}

std::shared_ptr<cerata::Object> FieldPort::Copy() const {
  // Take shared ownership of the type.
  auto typ = type()->shared_from_this();
  auto result = std::make_shared<FieldPort>(name(), function_, field_, fletcher_schema_, typ, dir(), domain_);
  result->meta = meta;
  return result;
}

}  // namespace fletchgen<|MERGE_RESOLUTION|>--- conflicted
+++ resolved
@@ -49,11 +49,6 @@
     if (fletcher::MustIgnore(*field)) {
       FLETCHER_LOG(DEBUG, "Ignoring field " + field->name());
     } else {
-<<<<<<< HEAD
-      FLETCHER_LOG(DEBUG, "Instantiating Array " << (fletcher_schema->mode() == Mode::READ ? "Reader" : "Writer")
-                                                 << " for schema: " << fletcher_schema->name()
-                                                 << " : " << field->name());
-=======
       FLETCHER_LOG(DEBUG, "Instantiating Array" << (fletcher_schema.mode() == Mode::READ ? "Reader" : "Writer")
                                                 << " for schema: " << fletcher_schema.name()
                                                 << " : " << field->name());
@@ -68,7 +63,6 @@
                               "  - clock domain crossings.");
       }
 
->>>>>>> 971053b0
       // Convert to and add an Arrow port. We must invert it because it is an output of the RecordBatch.
       auto kernel_arrow_port = FieldPort::MakeArrowPort(fletcher_schema,
                                                         field,
